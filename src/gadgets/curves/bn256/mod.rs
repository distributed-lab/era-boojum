use super::curves::non_native_field::implementations::{
    NonNativeFieldOverU16, NonNativeFieldOverU16Params,
};
use super::sw_projective::extended::ExtendedSWProjectivePoint;
use super::sw_projective::SWProjectivePoint;
<<<<<<< HEAD
use super::tower_extension::fq12::Fq12;
use crate::gadgets::tower_extension::fq2::Fq2;
=======
use super::tower_extension::params::bn256::{BN256Extension12Params, BN256Extension2Params};
use super::tower_extension::{fp12::Fp12, fp2::Fp2};
>>>>>>> dd53cab9

// Characteristic of the base field for bn256 curve
use pairing::bn256::fq::Fq as BN256Fq;
// Order of group of points for bn256 curve
use pairing::bn256::fr::Fr as BN256Fr;
// Affine point for bn256 curve
use pairing::bn256::G1Affine as BN256Affine;
use pairing::bn256::G2Affine as BN256AffineTwisted;

pub mod decomp_table;
pub mod ec_mul;
pub mod ec_pairing;
pub mod naf_abs_div2_table;

// --- Base and scalar field params for BN256 curve ---
/// Params of BN256 base field
type BN256BaseNNFieldParams = NonNativeFieldOverU16Params<BN256Fq, 17>;
/// Params of BN256 scalar field
type BN256ScalarNNFieldParams = NonNativeFieldOverU16Params<BN256Fr, 17>;
/// Non-native field over u16 for BN256 base field
type BN256BaseNNField<F> = NonNativeFieldOverU16<F, BN256Fq, 17>;
/// Non-native field over u16 for BN256 scalar field
type BN256ScalarNNField<F> = NonNativeFieldOverU16<F, BN256Fr, 17>;

<<<<<<< HEAD
// P.S. we used 17 bits since 17 bits * 16 bits in u16 = 272 bits > 254 bits
// used in BN254 (so we have some extra space to deal with)

// --- Field extensions for BN256 curve ---
/// Non-native field extension Fq2 for BN256 curve
type BN256Fq2NNField<F> = Fq2<F, BN256Fq, BN256BaseNNField<F>>;
/// Non-native field extension Fq12 for BN256 curve
type BN256Fq12NNField<F> = Fq12<F, BN256Fq, BN256BaseNNField<F>>;

// --- SW Projective points for BN256 curves: regular and twisted ---
/// SW Projective point for BN256 curve over non-extended base field
type BN256SWProjectivePoint<F> = SWProjectivePoint<F, BN256Affine, BN256BaseNNField<F>>;
/// SW Projective point for twisted BN256 curve over extended base field `Fp2`
type BN256SWProjectivePointTwisted<F> =
    ExtendedSWProjectivePoint<F, BN256Fq, BN256AffineTwisted, BN256Fq2NNField<F>>;
=======
// Scalar field extensions for BN256 curve
type BN256Fp2NNField<F> = Fp2<F, BN256Fq, BN256BaseNNField<F>, BN256Extension2Params>;
type BN256Fp12NNField<F> = Fp12<F, BN256Fq, BN256BaseNNField<F>, BN256Extension12Params>;
type BN256Fp2ProjectiveCurvePoint<F> = [BN256Fp2NNField<F>; 3];
>>>>>>> dd53cab9

fn bn256_base_field_params() -> BN256BaseNNFieldParams {
    NonNativeFieldOverU16Params::create()
}

fn bn256_scalar_field_params() -> BN256ScalarNNFieldParams {
    NonNativeFieldOverU16Params::create()
}<|MERGE_RESOLUTION|>--- conflicted
+++ resolved
@@ -3,13 +3,9 @@
 };
 use super::sw_projective::extended::ExtendedSWProjectivePoint;
 use super::sw_projective::SWProjectivePoint;
-<<<<<<< HEAD
-use super::tower_extension::fq12::Fq12;
-use crate::gadgets::tower_extension::fq2::Fq2;
-=======
+
 use super::tower_extension::params::bn256::{BN256Extension12Params, BN256Extension2Params};
-use super::tower_extension::{fp12::Fp12, fp2::Fp2};
->>>>>>> dd53cab9
+use super::tower_extension::{fq12::Fq12, fq2::Fq2};
 
 // Characteristic of the base field for bn256 curve
 use pairing::bn256::fq::Fq as BN256Fq;
@@ -34,15 +30,14 @@
 /// Non-native field over u16 for BN256 scalar field
 type BN256ScalarNNField<F> = NonNativeFieldOverU16<F, BN256Fr, 17>;
 
-<<<<<<< HEAD
 // P.S. we used 17 bits since 17 bits * 16 bits in u16 = 272 bits > 254 bits
 // used in BN254 (so we have some extra space to deal with)
 
 // --- Field extensions for BN256 curve ---
 /// Non-native field extension Fq2 for BN256 curve
-type BN256Fq2NNField<F> = Fq2<F, BN256Fq, BN256BaseNNField<F>>;
+type BN256Fq2NNField<F> = Fq2<F, BN256Fq, BN256BaseNNField<F>, BN256Extension2Params>;
 /// Non-native field extension Fq12 for BN256 curve
-type BN256Fq12NNField<F> = Fq12<F, BN256Fq, BN256BaseNNField<F>>;
+type BN256Fq12NNField<F> = Fq12<F, BN256Fq, BN256BaseNNField<F>, BN256Extension12Params>;
 
 // --- SW Projective points for BN256 curves: regular and twisted ---
 /// SW Projective point for BN256 curve over non-extended base field
@@ -50,12 +45,6 @@
 /// SW Projective point for twisted BN256 curve over extended base field `Fp2`
 type BN256SWProjectivePointTwisted<F> =
     ExtendedSWProjectivePoint<F, BN256Fq, BN256AffineTwisted, BN256Fq2NNField<F>>;
-=======
-// Scalar field extensions for BN256 curve
-type BN256Fp2NNField<F> = Fp2<F, BN256Fq, BN256BaseNNField<F>, BN256Extension2Params>;
-type BN256Fp12NNField<F> = Fp12<F, BN256Fq, BN256BaseNNField<F>, BN256Extension12Params>;
-type BN256Fp2ProjectiveCurvePoint<F> = [BN256Fp2NNField<F>; 3];
->>>>>>> dd53cab9
 
 fn bn256_base_field_params() -> BN256BaseNNFieldParams {
     NonNativeFieldOverU16Params::create()
